--- conflicted
+++ resolved
@@ -31,17 +31,6 @@
 
 [project.optional-dependencies]
 dev = [
-<<<<<<< HEAD
-    "black == 24.2.0",
-    "build == 1.1.1",
-    "cli-test-helpers == 4.0.0",
-    "coverage == 7.4.4",
-    "mypy == 1.9.0",
-    "mypy-extensions == 1.0.0",
-    "pytest == 8.1.1",
-    "pytest-env == 1.1.3",
-    "ruff == 0.3.2",
-=======
     "black == 24.4.2",
     "build == 1.2.1",
     "cli-test-helpers == 4.0.0",
@@ -51,7 +40,6 @@
     "pytest == 8.2.0",
     "pytest-env == 1.1.3",
     "ruff == 0.4.4",
->>>>>>> 7f4739d6
     "twine == 5.0.0",
 ]
 
